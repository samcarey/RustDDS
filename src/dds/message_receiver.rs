--- conflicted
+++ resolved
@@ -139,24 +139,6 @@
     )
   }
 
-<<<<<<< HEAD
-  // // use for test and debugging only
-  // #[cfg(test)]
-  // fn get_reader_and_history_cache_change_object(
-  //   &self,
-  //   reader_id: EntityId,
-  //   sequence_number: SequenceNumber,
-  // ) -> CacheChange {
-  //   self
-  //     .available_readers
-  //     .get(&reader_id)
-  //     .unwrap()
-  //     .history_cache_change(sequence_number)
-  //     .unwrap()
-  // }
-
-=======
->>>>>>> 6cf16c8f
   #[cfg(test)]
   fn get_reader_history_cache_start_and_end_seq_num(
     &self,
@@ -308,26 +290,8 @@
           target_reader.handle_gap_msg(&gap, &mr_state);
         }
       }
-<<<<<<< HEAD
 
       WriterSubmessage::DataFrag(datafrag, flags) => {
-=======
-      EntitySubmessage::AckNack(acknack, _) => {
-        // Note: This must not block, because the receiving end is the same thread,
-        // i.e. blocking here is an instant deadlock.
-        match self
-          .acknack_sender
-          .try_send((self.source_guid_prefix, AckSubmessage::AckNack(acknack)))
-        {
-          Ok(_) => (),
-          Err(TrySendError::Full(_)) => {
-            info!("AckNack pipe full. Looks like I am very busy. Discarding submessage.");
-          }
-          Err(e) => warn!("AckNack pipe fail: {e:?}"),
-        }
-      }
-      EntitySubmessage::DataFrag(datafrag, flags) => {
->>>>>>> 6cf16c8f
         // If reader_id == UNKNOWN, message should be sent to all matched readers
         if datafrag.reader_id == EntityId::UNKNOWN {
           trace!(
@@ -599,10 +563,10 @@
       notification_sender,
       status_sender,
       topic_name: "test".to_string(),
-      topic_cache_handle,
+      topic_cache_handle: topic_cache_handle.clone(),
       qos_policy,
       data_reader_command_receiver: reader_command_receiver,
-      data_reader_waker,
+      data_reader_waker: data_reader_waker.clone(),
       poll_event_sender: notification_event_sender,
     };
 
