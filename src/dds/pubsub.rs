use std::time::Duration;
use mio::{Ready, Registration, Poll, PollOpt, Token, SetReadiness, Events};

use crate::network::constant::*;
use serde::{Serialize, Deserialize};

use crate::structure::time::Timestamp;
<<<<<<< HEAD
use crate::structure::guid::{GUID};
use mio_extras::channel as mio_channel;
use crate::structure::entity::{Entity, EntityAttributes};
=======
use crate::structure::guid::{GUID, EntityId};
use crate::structure::entity::{Entity};
>>>>>>> d41a065f

use crate::dds::result::*;
use crate::dds::participant::*;
use crate::dds::topic::*;
use crate::dds::key::*;
use crate::dds::qos::*;
use crate::dds::datasample::*;
use crate::dds::reader::Reader;

use mio::event::Evented;
use std::io;

use std::sync::{Arc, Mutex};
use crate::structure::history_cache::HistoryCache;

// -------------------------------------------------------------------

pub struct Publisher<'a> {
  my_domainparticipant: &'a DomainParticipant,
  my_qos_policies: QosPolicies,
  default_datawriter_qos: QosPolicies, // used when creating a new DataWriter
}

// public interface for Publisher
impl<'a> Publisher<'a> {
  pub fn create_datawriter<'p, D>(
    &self,
    _a_topic: &Topic,
    _qos: QosPolicies,
  ) -> Result<DataWriter<'p>> {
    unimplemented!();
  }

  // delete_datawriter should not be needed. The DataWriter object itself should be deleted to accomplish this.

  // lookup datawriter: maybe not necessary? App should remember datawriters it has created.

  // Suspend and resume publications are preformance optimization methods.
  // The minimal correct implementation is to do nothing. See DDS spec 2.2.2.4.1.8 and .9
  pub fn suspend_publications(&self) -> Result<()> {
    Ok(())
  }
  pub fn resume_publications(&self) -> Result<()> {
    Ok(())
  }

  // coherent change set
  // In case such QoS is not supported, these should be no-ops.
  // TODO: Implement these when coherent change-sets are supported.
  pub fn begin_coherent_changes(&self) -> Result<()> {
    Ok(())
  }
  pub fn end_coherent_changes(&self) -> Result<()> {
    Ok(())
  }

  // Wait for all matched reliable DataReaders acknowledge data written so far, or timeout.
  pub fn wait_for_acknowledgments(&self, _max_wait: Duration) -> Result<()> {
    unimplemented!();
  }

  // What is the use case for this? (is it useful in Rust style of programming? Should it be public?)
  pub fn get_participant(&self) -> &DomainParticipant {
    self.my_domainparticipant
  }

  // delete_contained_entities: We should not need this. Contained DataWriters should dispose themselves and notify publisher.

  pub fn get_default_datawriter_qos(&self) -> QosPolicies {
    self.default_datawriter_qos.clone()
  }
  pub fn set_default_datawriter_qos(&mut self, q: QosPolicies) {
    self.default_datawriter_qos = q;
  }
}

// -------------------------------------------------------------------

pub struct Subscriber {
  //my_domainparticipant: &'a DomainParticipant,
  poll: Poll,
  qos: QosPolicies,
  datareaders: Vec<DataReader>,

  sender_add_reader: mio_channel::Sender<Reader>,
  sender_remove_reader: mio_channel::Sender<GUID>,

  receiver_remove_datareader: mio_channel::Receiver<GUID>,
  participant_guid: GUID,
}

<<<<<<< HEAD
impl Subscriber {
  pub fn new(
    //my_domainparticipant: &'a DomainParticipant,
    qos: QosPolicies,
    sender_add_reader: mio_channel::Sender<Reader>,
    sender_remove_reader: mio_channel::Sender<GUID>,

    receiver_add_datareader: mio_channel::Receiver<()>,
    receiver_remove_datareader: mio_channel::Receiver<GUID>,

    participant_guid: GUID,
  ) -> Subscriber {
    let poll = Poll::new().expect("Unable to create new poll.");

    poll
      .register(
        &receiver_add_datareader,
        ADD_DATAREADER_TOKEN,
        Ready::readable(),
        PollOpt::edge(),
      )
      .expect("Failed to register datareader adder.");

    poll
      .register(
        &receiver_remove_datareader,
        REMOVE_DATAREADER_TOKEN,
        Ready::readable(),
        PollOpt::edge(),
      )
      .expect("Failed to register datareader remover.");

=======
impl<'a> Subscriber<'a> {
  pub fn new(my_domainparticipant: &'a DomainParticipant, qos: QosPolicies) -> Subscriber<'a> {
    let poll = Poll::new().expect("Unable to create new poll.");

>>>>>>> d41a065f
    Subscriber {
      poll,
      //my_domainparticipant,
      qos,
      datareaders: Vec::new(),
      sender_add_reader,
      sender_remove_reader,
      receiver_remove_datareader,
      participant_guid,
    }
  }

  pub fn subscriber_poll(&mut self) {
    loop {
      println!("Subscriber looping...");
      let mut events = Events::with_capacity(1024);

<<<<<<< HEAD
      self
=======
      subscriber
>>>>>>> d41a065f
        .poll
        .poll(&mut events, None)
        .expect("Subscriber failed in polling");

      for event in events.into_iter() {
        println!("Subscriber poll received: {:?}", event); // for debugging!!!!!!

        match event.token() {
          STOP_POLL_TOKEN => return,
          READER_CHANGE_TOKEN => {
            println!("Got notification of reader's new change!!!");
<<<<<<< HEAD
            println!(
              "Should get information on who the reader was???, 
                      and ask for the change?"
            );
          }
          ADD_DATAREADER_TOKEN => {
            let (dr, r) = self.create_datareader(self.participant_guid, self.qos.clone());

            let reader = r.unwrap();
            self
              .poll
              .register(
                &reader,
                READER_CHANGE_TOKEN,
                Ready::readable(),
                PollOpt::edge(),
              )
              .expect("Unable to register new Reader for Subscribers poll.");
            self.datareaders.push(dr.unwrap());
            self.sender_add_reader.send(reader).unwrap();
          }
          REMOVE_DATAREADER_TOKEN => {
            let old_dr_guid = self.receiver_remove_datareader.try_recv().unwrap();
            if let Some(pos) = self
              .datareaders
              .iter()
              .position(|r| r.get_guid() == old_dr_guid)
            {
              self.datareaders.remove(pos);
            }
            self.sender_remove_reader.send(old_dr_guid).unwrap();
=======
>>>>>>> d41a065f
          }
          _ => {}
        }
      }
    }
  }

  pub fn create_datareader(
    &self,
    participant_guid: GUID,
    qos: QosPolicies,
<<<<<<< HEAD
  ) -> (Result<DataReader>, Result<Reader>) {
    let (register_datareader, set_readiness_of_datareader) = Registration::new2();

    let history_cache = Arc::new(Mutex::new(HistoryCache::new()));
=======
  ) -> (Result<DataReader<'p>>, Result<Reader>) {
    let (register_datareader, set_readiness_of_datareader) = Registration::new2();
>>>>>>> d41a065f

    let new_datareader = DataReader {
      //my_subscriber: &self,
      qos_policy: qos,
      set_readiness: set_readiness_of_datareader,
      registration: register_datareader,
<<<<<<< HEAD
      history_cache: history_cache.clone(),
      entity_attributes: EntityAttributes {
        guid: participant_guid,
      },
    };

    let matching_reader = Reader::new(participant_guid, history_cache);
=======
    };

    let matching_reader = Reader::new(GUID {
      guidPrefix: self.my_domainparticipant.get_guid_prefix(),
      entityId: EntityId::ENTITYID_PARTICIPANT,
    });

    self
      .poll
      .register(
        &matching_reader,
        READER_CHANGE_TOKEN,
        Ready::readable(),
        PollOpt::edge(),
      )
      .expect("Failed to register reader with subscribers poll.");
>>>>>>> d41a065f

    (Ok(new_datareader), Ok(matching_reader))
  }
}

// -------------------------------------------------------------------

pub struct DataReader {
  //my_subscriber: &'s Subscriber<'s>,
  qos_policy: QosPolicies,
  set_readiness: SetReadiness,
  registration: Registration,
  history_cache: Arc<Mutex<HistoryCache>>,
  entity_attributes: EntityAttributes,
  // TODO: rest of fields
}

<<<<<<< HEAD
impl<'s> DataReader {
  pub fn read<D>(&self, _max_samples: i32) -> Result<Vec<DataSample<D>>>
=======
impl<'s> DataReader<'s> {
  pub fn read<D>(&self, _max_samples: i32) -> Result<Vec<(D, SampleInfo)>>
>>>>>>> d41a065f
  where
    D: Deserialize<'s> + Keyed,
  {
    unimplemented!()
  }

<<<<<<< HEAD
  pub fn take<D>(&self, _max_samples: i32) -> Result<Vec<DataSample<D>>>
=======
  pub fn take<D>(&self, _max_samples: i32) -> Result<Vec<(D, SampleInfo)>>
>>>>>>> d41a065f
  where
    D: Deserialize<'s> + Keyed,
  {
    unimplemented!()
  }
} // impl

<<<<<<< HEAD
impl Entity for DataReader {
  fn as_entity(&self) -> &EntityAttributes {
    &self.entity_attributes
  }
}

impl Evented for DataReader {
=======
impl<'s> Evented for DataReader<'s> {
>>>>>>> d41a065f
  fn register(&self, poll: &Poll, token: Token, interest: Ready, opts: PollOpt) -> io::Result<()> {
    self.registration.register(poll, token, interest, opts)
  }
  fn reregister(
    &self,
    poll: &Poll,
    token: Token,
    interest: Ready,
    opts: PollOpt,
  ) -> io::Result<()> {
    self.registration.reregister(poll, token, interest, opts)
  }
  fn deregister(&self, poll: &Poll) -> io::Result<()> {
    self.registration.deregister(poll)
  }
}

pub struct DataWriter<'p> {
  my_publisher: &'p Publisher<'p>,
  my_topic: &'p Topic<'p>,
}

impl<'p> DataWriter<'p> {
  // Instance registration operations:
  // * register_instance (_with_timestamp)
  // * unregister_instance (_with_timestamp)
  // * get_key_value  (InstanceHandle --> Key)
  // * lookup_instance (Key --> InstanceHandle)
  // Do not implement these until there is a clear use case for InstanceHandle type.

  // write (with optional timestamp)
  // This operation could take also in InstanceHandle, if we would use them.
  // The _with_timestamp version is covered by the optional timestamp.
  pub fn write<D>(&self, _data: D, _source_timestamp: Option<Timestamp>)
  where
    D: Serialize + Keyed,
  {
  }

  // dispose
  // The data item is given only for identification, i.e. extracting the key
  pub fn dispose<D>(&self, _data: &D, _source_timestamp: Option<Timestamp>)
  where
    D: Serialize + Keyed,
  {
  }

  pub fn wait_for_acknowledgments(&self, _max_wait: Duration) -> Result<()> {
    unimplemented!();
  }

  // status queries
  pub fn get_liveliness_lost_status(&self) -> Result<LivelinessLostStatus> {
    unimplemented!()
  }
  pub fn get_offered_deadline_missed_status(&self) -> Result<OfferedDeadlineMissedStatus> {
    unimplemented!()
  }
  pub fn get_offered_incompatibel_qos_status(&self) -> Result<OfferedIncompatibelQosStatus> {
    unimplemented!()
  }
  pub fn get_publication_matched_status(&self) -> Result<PublicationMatchedStatus> {
    unimplemented!()
  }

  // who are we connected to?
  pub fn get_topic(&self) -> &Topic {
    unimplemented!()
  }
  pub fn get_publisher(&self) -> &Publisher {
    self.my_publisher
  }

  pub fn assert_liveliness(&self) -> Result<()> {
    unimplemented!()
  }

  // This shoudl really return InstanceHandles pointing to a BuiltInTopic reader
  //  but let's see if we can do without those handles.
  pub fn get_matched_subscriptions(&self) -> Vec<SubscriptionBuiltinTopicData> {
    unimplemented!()
  }
  // This one function provides both get_matched_subscrptions and get_matched_subscription_data
  // TODO: Maybe we could return references to the subscription data to avoid copying?
  // But then what if the result set changes while the application processes it?
}

#[cfg(test)]
mod tests {
  use super::*;
<<<<<<< HEAD
=======
  use crate::dds::topic::Topic;
  use crate::dds::typedesc::TypeDesc;
>>>>>>> d41a065f

  use std::thread;
  use std::time::Duration;
  use crate::messages::submessages::data::Data;
  use crate::messages::submessages::heartbeat::Heartbeat;
  use crate::structure::sequence_number::SequenceNumber;
  use mio_extras::channel as mio_channel;
  use std::sync::{Arc, Mutex};
  use crate::structure::history_cache::HistoryCache;

  #[test]
  fn sub_datareader_reader_creation() {}

<<<<<<< HEAD
  #[test]
  fn sub_subpoll_test() {
    let dp_guid = GUID::new();

    let (sender_add_datareader, receiver_add_datareader) = mio_channel::channel::<()>();
    let (sender_remove_datareader, receiver_remove_datareader) = mio_channel::channel::<GUID>();

    let (sender_add_reader, receiver_add_reader) = mio_channel::channel::<Reader>();
    let (sender_remove_reader, receiver_remove_reader) = mio_channel::channel::<GUID>();

    let mut sub = Subscriber::new(
=======
    let (sender_stop, receiver_stop) = mio_channel::channel::<i32>();
    sub
      .poll
      .register(
        &receiver_stop,
        STOP_POLL_TOKEN,
        Ready::readable(),
        PollOpt::edge(),
      )
      .unwrap();

    let a_topic = Topic::new(
      &dp,
      ":D".to_string(),
      TypeDesc::new(":)".to_string()),
>>>>>>> d41a065f
      QosPolicies::qos_none(),
      sender_add_reader.clone(),
      sender_remove_reader.clone(),
      receiver_add_datareader,
      receiver_remove_datareader,
      dp_guid,
    );
<<<<<<< HEAD

    let (sender_stop, receiver_stop) = mio_channel::channel::<i32>();
    sub
      .poll
      .register(
        &receiver_stop,
        STOP_POLL_TOKEN,
        Ready::readable(),
        PollOpt::edge(),
      )
      .unwrap();

    let (dr, r) = sub.create_datareader(sub.participant_guid, sub.qos.clone());

    let mut reader = r.unwrap();
    sub
      .poll
      .register(
        &reader,
        READER_CHANGE_TOKEN,
        Ready::readable(),
        PollOpt::edge(),
      )
      .expect("Unable to register new Reader for Subscribers poll.");
    sub.datareaders.push(dr.unwrap());
=======
    let (dreader_res, reader_res) = sub.create_datareader(&a_topic, QosPolicies::qos_none());

    let mut reader = reader_res.unwrap();
>>>>>>> d41a065f

    let child = thread::spawn(move || {
      std::thread::sleep(Duration::new(0, 500));
      let d = Data::default();
      reader.handle_data_msg(d);

<<<<<<< HEAD
      std::thread::sleep(Duration::new(0, 500));
      let d2 = Data::default();
      reader.handle_data_msg(d2);
=======
      /*std::thread::sleep(Duration::new(0,500));
      let hb = Heartbeat{
        reader_id: reader.get_entity_id(),
        writer_id: EntityId::default(),
        first_sn: SequenceNumber::from(1), // First hearbeat from a new writer
        last_sn: SequenceNumber::from(0),
        count: 1,
      };
      reader.handle_heartbeat_msg(hb, false);*/
>>>>>>> d41a065f

      std::thread::sleep(Duration::new(0, 500_000));
      sender_stop.send(0).unwrap();
    });
<<<<<<< HEAD
    sub.subscriber_poll();
=======
    Subscriber::subscriber_poll(sub);
>>>>>>> d41a065f
    child.join().unwrap();
  }
}<|MERGE_RESOLUTION|>--- conflicted
+++ resolved
@@ -5,14 +5,9 @@
 use serde::{Serialize, Deserialize};
 
 use crate::structure::time::Timestamp;
-<<<<<<< HEAD
 use crate::structure::guid::{GUID};
 use mio_extras::channel as mio_channel;
 use crate::structure::entity::{Entity, EntityAttributes};
-=======
-use crate::structure::guid::{GUID, EntityId};
-use crate::structure::entity::{Entity};
->>>>>>> d41a065f
 
 use crate::dds::result::*;
 use crate::dds::participant::*;
@@ -104,7 +99,6 @@
   participant_guid: GUID,
 }
 
-<<<<<<< HEAD
 impl Subscriber {
   pub fn new(
     //my_domainparticipant: &'a DomainParticipant,
@@ -137,12 +131,6 @@
       )
       .expect("Failed to register datareader remover.");
 
-=======
-impl<'a> Subscriber<'a> {
-  pub fn new(my_domainparticipant: &'a DomainParticipant, qos: QosPolicies) -> Subscriber<'a> {
-    let poll = Poll::new().expect("Unable to create new poll.");
-
->>>>>>> d41a065f
     Subscriber {
       poll,
       //my_domainparticipant,
@@ -160,11 +148,7 @@
       println!("Subscriber looping...");
       let mut events = Events::with_capacity(1024);
 
-<<<<<<< HEAD
       self
-=======
-      subscriber
->>>>>>> d41a065f
         .poll
         .poll(&mut events, None)
         .expect("Subscriber failed in polling");
@@ -176,7 +160,6 @@
           STOP_POLL_TOKEN => return,
           READER_CHANGE_TOKEN => {
             println!("Got notification of reader's new change!!!");
-<<<<<<< HEAD
             println!(
               "Should get information on who the reader was???, 
                       and ask for the change?"
@@ -208,8 +191,6 @@
               self.datareaders.remove(pos);
             }
             self.sender_remove_reader.send(old_dr_guid).unwrap();
-=======
->>>>>>> d41a065f
           }
           _ => {}
         }
@@ -221,22 +202,16 @@
     &self,
     participant_guid: GUID,
     qos: QosPolicies,
-<<<<<<< HEAD
   ) -> (Result<DataReader>, Result<Reader>) {
     let (register_datareader, set_readiness_of_datareader) = Registration::new2();
 
     let history_cache = Arc::new(Mutex::new(HistoryCache::new()));
-=======
-  ) -> (Result<DataReader<'p>>, Result<Reader>) {
-    let (register_datareader, set_readiness_of_datareader) = Registration::new2();
->>>>>>> d41a065f
 
     let new_datareader = DataReader {
       //my_subscriber: &self,
       qos_policy: qos,
       set_readiness: set_readiness_of_datareader,
       registration: register_datareader,
-<<<<<<< HEAD
       history_cache: history_cache.clone(),
       entity_attributes: EntityAttributes {
         guid: participant_guid,
@@ -244,24 +219,6 @@
     };
 
     let matching_reader = Reader::new(participant_guid, history_cache);
-=======
-    };
-
-    let matching_reader = Reader::new(GUID {
-      guidPrefix: self.my_domainparticipant.get_guid_prefix(),
-      entityId: EntityId::ENTITYID_PARTICIPANT,
-    });
-
-    self
-      .poll
-      .register(
-        &matching_reader,
-        READER_CHANGE_TOKEN,
-        Ready::readable(),
-        PollOpt::edge(),
-      )
-      .expect("Failed to register reader with subscribers poll.");
->>>>>>> d41a065f
 
     (Ok(new_datareader), Ok(matching_reader))
   }
@@ -279,24 +236,15 @@
   // TODO: rest of fields
 }
 
-<<<<<<< HEAD
 impl<'s> DataReader {
   pub fn read<D>(&self, _max_samples: i32) -> Result<Vec<DataSample<D>>>
-=======
-impl<'s> DataReader<'s> {
-  pub fn read<D>(&self, _max_samples: i32) -> Result<Vec<(D, SampleInfo)>>
->>>>>>> d41a065f
   where
     D: Deserialize<'s> + Keyed,
   {
     unimplemented!()
   }
 
-<<<<<<< HEAD
   pub fn take<D>(&self, _max_samples: i32) -> Result<Vec<DataSample<D>>>
-=======
-  pub fn take<D>(&self, _max_samples: i32) -> Result<Vec<(D, SampleInfo)>>
->>>>>>> d41a065f
   where
     D: Deserialize<'s> + Keyed,
   {
@@ -304,7 +252,6 @@
   }
 } // impl
 
-<<<<<<< HEAD
 impl Entity for DataReader {
   fn as_entity(&self) -> &EntityAttributes {
     &self.entity_attributes
@@ -312,9 +259,6 @@
 }
 
 impl Evented for DataReader {
-=======
-impl<'s> Evented for DataReader<'s> {
->>>>>>> d41a065f
   fn register(&self, poll: &Poll, token: Token, interest: Ready, opts: PollOpt) -> io::Result<()> {
     self.registration.register(poll, token, interest, opts)
   }
@@ -405,12 +349,6 @@
 #[cfg(test)]
 mod tests {
   use super::*;
-<<<<<<< HEAD
-=======
-  use crate::dds::topic::Topic;
-  use crate::dds::typedesc::TypeDesc;
->>>>>>> d41a065f
-
   use std::thread;
   use std::time::Duration;
   use crate::messages::submessages::data::Data;
@@ -423,7 +361,6 @@
   #[test]
   fn sub_datareader_reader_creation() {}
 
-<<<<<<< HEAD
   #[test]
   fn sub_subpoll_test() {
     let dp_guid = GUID::new();
@@ -435,23 +372,6 @@
     let (sender_remove_reader, receiver_remove_reader) = mio_channel::channel::<GUID>();
 
     let mut sub = Subscriber::new(
-=======
-    let (sender_stop, receiver_stop) = mio_channel::channel::<i32>();
-    sub
-      .poll
-      .register(
-        &receiver_stop,
-        STOP_POLL_TOKEN,
-        Ready::readable(),
-        PollOpt::edge(),
-      )
-      .unwrap();
-
-    let a_topic = Topic::new(
-      &dp,
-      ":D".to_string(),
-      TypeDesc::new(":)".to_string()),
->>>>>>> d41a065f
       QosPolicies::qos_none(),
       sender_add_reader.clone(),
       sender_remove_reader.clone(),
@@ -459,7 +379,6 @@
       receiver_remove_datareader,
       dp_guid,
     );
-<<<<<<< HEAD
 
     let (sender_stop, receiver_stop) = mio_channel::channel::<i32>();
     sub
@@ -485,41 +404,20 @@
       )
       .expect("Unable to register new Reader for Subscribers poll.");
     sub.datareaders.push(dr.unwrap());
-=======
-    let (dreader_res, reader_res) = sub.create_datareader(&a_topic, QosPolicies::qos_none());
-
-    let mut reader = reader_res.unwrap();
->>>>>>> d41a065f
 
     let child = thread::spawn(move || {
       std::thread::sleep(Duration::new(0, 500));
       let d = Data::default();
       reader.handle_data_msg(d);
 
-<<<<<<< HEAD
       std::thread::sleep(Duration::new(0, 500));
       let d2 = Data::default();
       reader.handle_data_msg(d2);
-=======
-      /*std::thread::sleep(Duration::new(0,500));
-      let hb = Heartbeat{
-        reader_id: reader.get_entity_id(),
-        writer_id: EntityId::default(),
-        first_sn: SequenceNumber::from(1), // First hearbeat from a new writer
-        last_sn: SequenceNumber::from(0),
-        count: 1,
-      };
-      reader.handle_heartbeat_msg(hb, false);*/
->>>>>>> d41a065f
 
       std::thread::sleep(Duration::new(0, 500_000));
       sender_stop.send(0).unwrap();
     });
-<<<<<<< HEAD
     sub.subscriber_poll();
-=======
-    Subscriber::subscriber_poll(sub);
->>>>>>> d41a065f
     child.join().unwrap();
   }
 }