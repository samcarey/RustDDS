--- conflicted
+++ resolved
@@ -5,72 +5,17 @@
 //! Using specialized error types makes the description of possible failures
 //! more preceise.
 
+use std::sync::PoisonError;
+
 use crate::{
   no_key::wrappers::NoKeyWrapper,
+  security::SecurityError,
   serialization::{cdr_deserializer, cdr_serializer},
   TopicKind,
 };
 
 /// Error type for DDS "read" type operations.
 #[derive(Debug, thiserror::Error)]
-<<<<<<< HEAD
-pub enum Error {
-  /// This is out of the DDS spec.
-  /// If DataWriter with Reliability == RELIABLE cannot send within the
-  /// QoS-specified timeout, this error will occur. This can be caused by
-  /// writing data faster than can be written to network, or some of the
-  /// matched reliable DataReaders cannot keep up, i.e. acknowledge samples
-  /// fast enough.
-  #[error("Write must wait for network or reliable DataReaders")]
-  MustBlock,
-  /// Illegal parameter value.
-  #[error("Bad parameter: {reason}")]
-  BadParameter { reason: String },
-
-  /// Unsupported operation. Can only be returned by operations that are
-  /// optional.
-  #[error("Unsupported operation")]
-  Unsupported,
-
-  /// Service ran out of the resources needed to complete the operation.
-  #[error("Out of resources")]
-  OutOfResources,
-
-  /// Operation invoked on an Entity that is not yet enabled.
-  #[error("Entity not yet enabled")]
-  NotEnabled,
-
-  /// Application attempted to modify an immutable QosPolicy.
-  #[error("Attempted to modify immutable entity")]
-  ImmutablePolicy, // can we check this statically?
-
-  /// Application specified a set of policies that are not consistent with each
-  /// other.
-  #[error("Inconsistent policies: {reason}")]
-  InconsistentPolicy { reason: String },
-
-  /// A pre-condition for the operation was not met.
-  #[error("Precondition not met: {precondition}")]
-  PreconditionNotMet { precondition: String },
-
-  /// An operation was invoked on an inappropriate object or at
-  /// an inappropriate time (as determined by policies set by the
-  /// specification or the Service implementation). There is no
-  /// precondition that could be changed to make the operation
-  /// succeed.
-  #[error("Illegal operation: {reason}")]
-  IllegalOperation { reason: String },
-
-  #[error("Not allowed by security: {reason}")]
-  Security { reason: String },
-
-  // Our own additions to the DDS spec below:
-  /// Synchronization with another thread failed because the [other thread
-  /// has exited while holding a lock.](https://doc.rust-lang.org/std/sync/struct.PoisonError.html)
-  /// Does not exist in the DDS spec.
-  #[error("Lock poisoned")]
-  LockPoisoned,
-=======
 pub enum ReadError {
   /// Data received over RTPS could not be decoded.
   /// Reason field gives more details on what went wrong.
@@ -93,7 +38,6 @@
   /// typically not recoverable, except by starting a new DomainParticipant.
   #[error("Cannot communicate with background thread. It may have paniced. Details: {reason}")]
   Poisoned { reason: String },
->>>>>>> b478b8cb
 
   /// Something that should not go wrong went wrong anyway.
   /// This is usually a bug in RustDDS
@@ -182,6 +126,15 @@
   /// This is usually a bug in RustDDS
   #[error("Internal error: {reason}")]
   Internal { reason: String },
+}
+
+impl<T> From<PoisonError<T>> for WriteError<()> {
+  fn from(poison_error: PoisonError<T>) -> Self {
+    Self::Poisoned {
+      reason: poison_error.to_string(),
+      data: (),
+    }
+  }
 }
 
 // TODO replace cdr_serializer::Error with WriteError::Serialization altogether
@@ -254,50 +207,89 @@
 
   #[error("Resource allocation failed: {reason}")]
   OutOfResources { reason: String },
+
+  #[error("Not allowed by security: {reason}")]
+  NotAllowedBySecurity { reason: String },
+}
+
+#[doc(hidden)]
+#[macro_export]
+macro_rules! create_error_dropped {
+  ($($arg:tt)*) => (
+      { log::error!($($arg)*);
+        Err( CreateError::ResourceDropped{ reason: format!($($arg)*) } )
+      }
+    )
+}
+
+#[doc(hidden)]
+#[macro_export]
+macro_rules! create_error_poisoned {
+  ($($arg:tt)*) => (
+      { log::error!($($arg)*);
+        Err( CreateError::Poisoned{ reason: format!($($arg)*) } )
+      }
+    )
+}
+
+#[doc(hidden)]
+#[macro_export]
+macro_rules! create_error_internal {
+  ($($arg:tt)*) => (
+      { log::error!($($arg)*);
+        Err( CreateError::Internal{ reason: format!($($arg)*) } )
+      }
+    )
+}
+
+#[doc(hidden)]
+#[macro_export]
+macro_rules! create_error_bad_parameter {
+  ($($arg:tt)*) => (
+      { log::error!($($arg)*);
+        Err( CreateError::BadParameter{ reason: format!($($arg)*) } )
+      }
+    )
+}
+
+#[doc(hidden)]
+#[macro_export]
+macro_rules! create_error_out_of_resources {
+  ($($arg:tt)*) => (
+      { log::error!($($arg)*);
+        Err( CreateError::OutOfResources{ reason: format!($($arg)*) } )
+      }
+    )
+}
+
+#[doc(hidden)]
+#[macro_export]
+macro_rules! create_error_not_allowed_by_security {
+  ($($arg:tt)*) => (
+      { log::error!($($arg)*);
+        Err( CreateError::NotAllowedBySecurity{ reason: format!($($arg)*) } )
+      }
+    )
+}
+
+impl<T> From<PoisonError<T>> for CreateError {
+  fn from(poison_error: PoisonError<T>) -> Self {
+    Self::Poisoned {
+      reason: poison_error.to_string(),
+    }
+  }
+}
+
+impl From<SecurityError> for CreateError {
+  fn from(security_error: SecurityError) -> Self {
+    CreateError::NotAllowedBySecurity {
+      reason: security_error.to_string(),
+    }
+  }
 }
 
 /// This is a specialized Result, similar to [`std::io::Result`].
 pub type CreateResult<T> = std::result::Result<T, CreateError>;
-
-#[doc(hidden)]
-#[macro_export]
-macro_rules! create_error_poisoned {
-  ($($arg:tt)*) => (
-      { log::error!($($arg)*);
-        Err( CreateError::Poisoned{ reason: format!($($arg)*) } )
-      }
-    )
-}
-
-#[doc(hidden)]
-#[macro_export]
-macro_rules! create_error_dropped {
-  ($($arg:tt)*) => (
-      { log::error!($($arg)*);
-        Err( CreateError::ResourceDropped{ reason: format!($($arg)*) } )
-      }
-    )
-}
-
-#[doc(hidden)]
-#[macro_export]
-macro_rules! create_error_out_of_resources {
-  ($($arg:tt)*) => (
-      { log::error!($($arg)*);
-        Err( CreateError::OutOfResources{ reason: format!($($arg)*) } )
-      }
-    )
-}
-
-#[doc(hidden)]
-#[macro_export]
-macro_rules! create_error_bad_parameter {
-  ($($arg:tt)*) => (
-      { log::error!($($arg)*);
-        Err( CreateError::BadParameter{ reason: format!($($arg)*) } )
-      }
-    )
-}
 
 #[derive(Debug, thiserror::Error)]
 pub enum WaitError {
